"""Main entrypoint for the app."""
import asyncio
import logging
import os

import weaviate
from fastapi import FastAPI, Request
from fastapi.middleware.cors import CORSMiddleware
from fastapi.responses import StreamingResponse
from langchain.callbacks.tracers.run_collector import RunCollectorCallbackHandler
from langchain.chains import RetrievalQA
from langchain.chat_models import ChatAnthropic, ChatOpenAI
from langchain.embeddings import OpenAIEmbeddings
from langchain.memory import ConversationBufferMemory
from langchain.prompts.prompt import PromptTemplate
from langchain.schema.retriever import BaseRetriever
from langchain.schema.runnable import Runnable, RunnableConfig
from langchain.vectorstores import Weaviate
from langsmith import Client

from typing import Literal, Optional, Union

import weaviate
from langchain.chains import RetrievalQA
from langchain.chat_models import ChatAnthropic, ChatOpenAI
from langchain.embeddings import OpenAIEmbeddings
from langchain.memory import ConversationBufferMemory
from langchain.prompts.prompt import PromptTemplate
from langchain.schema.retriever import BaseRetriever
from langchain.schema.runnable import Runnable
from langchain.smith import RunEvalConfig
from langchain.vectorstores import Weaviate
from langsmith import Client


client = Client()

app = FastAPI()
app.add_middleware(
    CORSMiddleware,
    allow_origins=["*"],
    allow_credentials=True,
    allow_methods=["*"],
    allow_headers=["*"],
    expose_headers=["*"],
)

run_collector = RunCollectorCallbackHandler()
runnable_config = RunnableConfig(callbacks=[run_collector])
run_id = None

_PROVIDER_MAP = {
    "openai": ChatOpenAI,
    "anthropic": ChatAnthropic,
}

_MODEL_MAP = {
    "openai": "gpt-3.5-turbo",
    "anthropic": "claude-2",
}


def create_chain(
    retriever: BaseRetriever,
    model_provider: Union[Literal["openai"], Literal["anthropic"]],
    chat_history: Optional[list] = None,
    model: Optional[str] = None,
    temperature: float = 0.0,
) -> Runnable:
    model_name = model or _MODEL_MAP[model_provider]
    model = _PROVIDER_MAP[model_provider](model=model_name, temperature=temperature)

    _template = """You are an expert programmer, tasked to answer any question about Langchain. Be as helpful as possible. 
    
    Anything between the following markdown blocks is retrieved from a knowledge bank, not part of the conversation with the user. 
    <context>
        {context} 
    <context/>
                    
    Conversation History:               
    {history}
    
    Answer the user's question to the best of your ability: {question}
    Helpful Answer:"""

    prompt = PromptTemplate(
        input_variables=["history", "context", "question"], template=_template
    )
    memory = ConversationBufferMemory(input_key="question", memory_key="history")
    chat_history_ = chat_history or []
    for message in chat_history_:
        memory.save_context(
            {"question": message["question"]}, {"result": message["result"]}
        )

    qa_chain = RetrievalQA.from_chain_type(
        model,
        chain_type="stuff",
        retriever=retriever,
        return_source_documents=True,
        chain_type_kwargs={"prompt": prompt, "memory": memory},
    )
    return qa_chain


def _get_retriever():
    WEAVIATE_URL = os.environ["WEAVIATE_URL"]
    WEAVIATE_API_KEY = os.environ["WEAVIATE_API_KEY"]

    embeddings = OpenAIEmbeddings()
    client = weaviate.Client(
        url=WEAVIATE_URL,
        auth_client_secret=weaviate.AuthApiKey(api_key=WEAVIATE_API_KEY),
    )
    print(client.query.aggregate("LangChain_idx").with_meta_count().do())
    weaviate_client = Weaviate(
        client=client,
        index_name="LangChain_idx",
        text_key="text",
        embedding=embeddings,
        by_text=False,
        attributes=["source"],
    )
    return weaviate_client.as_retriever(search_kwargs=dict(k=10))


@app.post("/chat")
async def chat_endpoint(request: Request):
    global run_id, access_counter
    run_id = None
    access_counter = 0
    run_collector.traced_runs = []

    data = await request.json()
    question = data.get("message")
    model_type = data.get("model")
    chat_history = data.get("history", [])

    retriever = _get_retriever()
    qa_chain = create_chain(
        retriever=retriever, model_provider=model_type, chat_history=chat_history
    )
    print("Recieved question: ", question)

    async def stream():
        result = ""
        try:
<<<<<<< HEAD
=======
            model = ChatOpenAI(temperature=0, model="gpt-3.5-turbo") if model_type == "openai" else ChatAnthropic(model='claude-instant-v1-100k')

            print("Recieved question: ", question)
            
            _template = """You are an expert programmer, tasked to answer any question about Langchain. Be as helpful as possible. 
            
            Anything between the following markdown blocks is retrieved from a knowledge bank, not part of the conversation with the user. 
            <context>
                {context} 
            <context/>
                            
            <conversation_history>               
            {history}
            <conversation_history/>
            
            Answer the user's question to the best of your ability: {question}
            Helpful Answer:"""

            prompt = PromptTemplate(input_variables=["history", "context", "question"], template=_template)
            memory = ConversationBufferMemory(input_key="question", memory_key="history")
            
            for message in chat_history:
                memory.save_context({'question': message['question']}, {'result': message['result']})
                
            qa_chain = RetrievalQA.from_chain_type(
                model,
                chain_type="stuff",
                retriever=weaviate_client.as_retriever(search_kwargs=dict(k=10)),
                return_source_documents=True,
                chain_type_kwargs={"prompt": prompt, "memory": memory},
            )
            
>>>>>>> 7fb9ee4a
            for s in qa_chain.stream(question, config=runnable_config):
                result += s["result"]
                yield s["result"]
                await asyncio.sleep(0)

        except Exception as e:
            logging.error(e)
            yield "Sorry, something went wrong. Try again." + "\n"

    return StreamingResponse(stream())


access_counter = 0


@app.post("/feedback")
async def send_feedback(request: Request):
    global run_id, access_counter
    data = await request.json()
    score = data.get("score")
    if not run_id:
        run = run_collector.traced_runs[0]
        run_id = run.id
        access_counter += 1
        if access_counter >= 2:
            run_collector.traced_runs = []
            access_counter = 0
    client.create_feedback(run_id, "user_score", score=score)
    return {"result": "posted feedback successfully", "code": 200}


@app.post("/get_trace")
async def get_trace(request: Request):
    global run_id, access_counter
    if run_id == None:
        run = run_collector.traced_runs[0]
        run_id = run.id
        access_counter += 1
        if access_counter >= 2:
            run_collector.traced_runs = []
            access_counter = 0
    url = client.share_run(run_id)
    return url


if __name__ == "__main__":
    import uvicorn

    uvicorn.run(app, host="0.0.0.0", port=8080)<|MERGE_RESOLUTION|>--- conflicted
+++ resolved
@@ -2,6 +2,7 @@
 import asyncio
 import logging
 import os
+from typing import Literal, Optional, Union
 
 import weaviate
 from fastapi import FastAPI, Request
@@ -17,21 +18,6 @@
 from langchain.schema.runnable import Runnable, RunnableConfig
 from langchain.vectorstores import Weaviate
 from langsmith import Client
-
-from typing import Literal, Optional, Union
-
-import weaviate
-from langchain.chains import RetrievalQA
-from langchain.chat_models import ChatAnthropic, ChatOpenAI
-from langchain.embeddings import OpenAIEmbeddings
-from langchain.memory import ConversationBufferMemory
-from langchain.prompts.prompt import PromptTemplate
-from langchain.schema.retriever import BaseRetriever
-from langchain.schema.runnable import Runnable
-from langchain.smith import RunEvalConfig
-from langchain.vectorstores import Weaviate
-from langsmith import Client
-
 
 client = Client()
 
@@ -56,7 +42,7 @@
 
 _MODEL_MAP = {
     "openai": "gpt-3.5-turbo",
-    "anthropic": "claude-2",
+    "anthropic": "claude-instant-v1-100k",
 }
 
 
@@ -78,7 +64,9 @@
     <context/>
                     
     Conversation History:               
+    <conversation_history>
     {history}
+    <conversation_history/>
     
     Answer the user's question to the best of your ability: {question}
     Helpful Answer:"""
@@ -145,41 +133,6 @@
     async def stream():
         result = ""
         try:
-<<<<<<< HEAD
-=======
-            model = ChatOpenAI(temperature=0, model="gpt-3.5-turbo") if model_type == "openai" else ChatAnthropic(model='claude-instant-v1-100k')
-
-            print("Recieved question: ", question)
-            
-            _template = """You are an expert programmer, tasked to answer any question about Langchain. Be as helpful as possible. 
-            
-            Anything between the following markdown blocks is retrieved from a knowledge bank, not part of the conversation with the user. 
-            <context>
-                {context} 
-            <context/>
-                            
-            <conversation_history>               
-            {history}
-            <conversation_history/>
-            
-            Answer the user's question to the best of your ability: {question}
-            Helpful Answer:"""
-
-            prompt = PromptTemplate(input_variables=["history", "context", "question"], template=_template)
-            memory = ConversationBufferMemory(input_key="question", memory_key="history")
-            
-            for message in chat_history:
-                memory.save_context({'question': message['question']}, {'result': message['result']})
-                
-            qa_chain = RetrievalQA.from_chain_type(
-                model,
-                chain_type="stuff",
-                retriever=weaviate_client.as_retriever(search_kwargs=dict(k=10)),
-                return_source_documents=True,
-                chain_type_kwargs={"prompt": prompt, "memory": memory},
-            )
-            
->>>>>>> 7fb9ee4a
             for s in qa_chain.stream(question, config=runnable_config):
                 result += s["result"]
                 yield s["result"]
@@ -214,7 +167,7 @@
 @app.post("/get_trace")
 async def get_trace(request: Request):
     global run_id, access_counter
-    if run_id == None:
+    if run_id is None:
         run = run_collector.traced_runs[0]
         run_id = run.id
         access_counter += 1
